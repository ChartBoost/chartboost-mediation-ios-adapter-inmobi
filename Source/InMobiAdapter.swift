--- conflicted
+++ resolved
@@ -10,18 +10,13 @@
 /// The Chartboost Mediation InMobi adapter.
 final class InMobiAdapter: NSObject, PartnerAdapter {
     /// The version of the partner SDK.
-<<<<<<< HEAD
     var partnerSDKVersion: String {
         InMobiAdapterConfiguration.partnerSDKVersion
     }
-=======
-    let partnerSDKVersion = IMSdk.getVersion()
->>>>>>> 859e2075
 
     /// The version of the adapter.
     /// It should have either 5 or 6 digits separated by periods, where the first digit is Chartboost Mediation SDK's major version, the last digit is the adapter's build version, and intermediate digits are the partner SDK's version.
     /// Format: `<Chartboost Mediation major version>.<Partner major version>.<Partner minor version>.<Partner patch version>.<Partner build version>.<Adapter build version>` where `.<Partner build version>` is optional.
-<<<<<<< HEAD
     var adapterVersion: String {
         InMobiAdapterConfiguration.adapterVersion
     }
@@ -35,17 +30,7 @@
     var partnerDisplayName: String {
         InMobiAdapterConfiguration.partnerDisplayName
     }
-    
-=======
-    let adapterVersion = "4.10.7.0.0"
-
-    /// The partner's unique identifier.
-    let partnerID = "inmobi"
-
-    /// The human-friendly partner name.
-    let partnerDisplayName = "InMobi"
-
->>>>>>> 859e2075
+
     /// The designated initializer for the adapter.
     /// Chartboost Mediation SDK will use this constructor to create instances of conforming types.
     /// - parameter storage: An object that exposes storage managed by the Chartboost Mediation SDK to the adapter.
